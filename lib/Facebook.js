--- conflicted
+++ resolved
@@ -358,24 +358,18 @@
         // we split these up into multiple message objects for ingestion
         if (payload.entry) {
             for (var e = 0; e < payload.entry.length; e++) {
-<<<<<<< HEAD
-
                 var payload_entry = '';
 
                 if (payload.entry[e].changes) {
                     payload_entry = payload.entry[e].changes;
-                } else {
+                } else if (payload.entry[e].messaging) {
                     payload_entry = payload.entry[e].messaging;
                 }
 
-                for (var m = 0; m < payload_entry.length; m++) {
-                    facebook_botkit.ingest(bot, payload_entry[m], res);
-=======
-                if (payload.entry[e].messaging) {
-                    for (var m = 0; m < payload.entry[e].messaging.length; m++) {
-                        facebook_botkit.ingest(bot, payload.entry[e].messaging[m], res);
-                    }
->>>>>>> 80654280
+                if (payload_entry) {
+                    for (var m = 0; m < payload_entry.length; m++) {
+                        facebook_botkit.ingest(bot, payload_entry[m], res);
+                    }
                 }
             }
         }
@@ -403,7 +397,7 @@
             // copy facebook specific features
             message.page = message.value;
 
-            // set the event type 'log-in' or 'log-out'
+            // set the event type
             message.type = message.value.event.toLowerCase();
         } else {
             // capture the user ID
