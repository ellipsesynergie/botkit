--- conflicted
+++ resolved
@@ -83,24 +83,9 @@
 });
 
 controller.setupWebserver(3002, function(err,webserver) {
-
-<<<<<<< HEAD
     controller.createWebhookEndpoints(webserver, bot, function() {
 
         console.log('ONLINE!');
-
-=======
-controller.hears(['hello', 'hi'], 'direct_message,direct_mention,mention', function(bot, message) {
-
-    bot.api.reactions.add({
-        timestamp: message.ts,
-        channel: message.channel,
-        name: 'robot_face',
-    }, function(err, res) {
-        if (err) {
-            bot.botkit.log('Failed to add emoji reaction :(', err);
-        }
->>>>>>> ea60f2ee
     });
 });
 
@@ -121,7 +106,6 @@
     });
 });
 
-<<<<<<< HEAD
 
 controller.hears(['structured'],'message_received',function(bot, message) {
 
@@ -189,15 +173,9 @@
 
 });
 
-controller.hears(['call me (.*)'],'message_received',function(bot, message) {
-    var matches = message.text.match(/call me (.*)/i);
-    var name = matches[1];
-    controller.storage.users.get(message.user,function(err, user) {
-=======
 controller.hears(['call me (.*)', 'my name is (.*)'], 'direct_message,direct_mention,mention', function(bot, message) {
     var name = message.match[1];
     controller.storage.users.get(message.user, function(err, user) {
->>>>>>> ea60f2ee
         if (!user) {
             user = {
                 id: message.user,
@@ -210,11 +188,7 @@
     });
 });
 
-<<<<<<< HEAD
-controller.hears(['what is my name','who am i'],'message_received',function(bot, message) {
-=======
 controller.hears(['what is my name', 'who am i'], 'direct_message,direct_mention,mention', function(bot, message) {
->>>>>>> ea60f2ee
 
     controller.storage.users.get(message.user, function(err, user) {
         if (user && user.name) {
@@ -282,12 +256,7 @@
     });
 });
 
-
-<<<<<<< HEAD
 controller.hears(['shutdown'],'message_received',function(bot, message) {
-=======
-controller.hears(['shutdown'], 'direct_message,direct_mention,mention', function(bot, message) {
->>>>>>> ea60f2ee
 
     bot.startConversation(message, function(err, convo) {
 
@@ -315,12 +284,7 @@
 });
 
 
-<<<<<<< HEAD
 controller.hears(['uptime','identify yourself','who are you','what is your name'],'message_received',function(bot, message) {
-=======
-controller.hears(['uptime', 'identify yourself', 'who are you', 'what is your name'],
-    'direct_message,direct_mention,mention', function(bot, message) {
->>>>>>> ea60f2ee
 
         var hostname = os.hostname();
         var uptime = formatUptime(process.uptime());
